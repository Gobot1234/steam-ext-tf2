from __future__ import annotations

import asyncio
import os
from datetime import datetime
from pathlib import Path
from typing import TYPE_CHECKING, Any, Callable, Iterable, Optional, overload

from typing_extensions import Literal

from .._gc import Client as Client_
from ...ext import commands
from ...game import TF2, Game
from ...gateway import Msgs
from ...protobufs import GCMsg
from ...user import ClientUser, User
from .enums import Language
from .protobufs.struct_messages import CraftResponse
from .state import GCState

if TYPE_CHECKING:
    from steam.ext import tf2

    from ...comment import Comment
    from ...invite import ClanInvite, UserInvite
    from ...message import Message
    from ...trade import Inventory, TradeOffer
    from ..commands import Context
    from .backpack import BackPack, BackPackItem, Schema

__all__ = (
    "Client",
    "Bot",
)


class TF2ClientUser(ClientUser):
    @overload
    async def inventory(self, game: Literal[TF2]) -> BackPack:
        ...

    @overload
    async def inventory(self, game: Game) -> Inventory:
        ...


class Client(Client_):
    _GAME = TF2  # type: ignore
    user: TF2ClientUser
    _connection: GCState

    def _get_state(self, **options: Any) -> GCState:
        return GCState(client=self, **options)

<<<<<<< HEAD
    def _get_gc_message(self) -> Any:
        return False  # for now this isn't required
=======
        super().__init__(loop=loop, **options)

    def _get_state(self, **options: Any) -> GCState:
        return GCState(client=self, **options)
>>>>>>> 3680311b

    @property
    def schema(self) -> Schema:
        """Optional[:class:`multidict.MultiDict`]: TF2's item schema. ``None`` if the user isn't ready."""
        return self._connection.schema

    @property
    def backpack_slots(self) -> int:
        """The client's number of backpack slots."""
        return self._connection.backpack_slots

    def is_premium(self) -> bool:
        """
        Optional[:class:`bool`]: Whether or not the client's account has TF2 premium. ``None`` if the user isn't ready.
        """
        return self._connection._is_premium  # type: ignore

    def set_language(self, file: os.PathLike[str]) -> None:
        """Set the localization files for your bot.

        This isn't necessary in most situations.
        """
        from . import VDF_DECODER

        file = Path(file).resolve()
        self._connection.language = VDF_DECODER(file.read_text())

    async def craft(self, items: Iterable[BackPackItem], recipe: int = -2) -> Optional[list[BackPackItem]]:
        """|coro|
        Craft a set of items together with an optional recipe.

        Parameters
        ----------
        items
            The items to craft.
        recipe
            The recipe to craft them with default is -2 (wildcard). Setting for metal crafts isn't required. See
            https://github.com/DontAskM8/TF2-Crafting-Recipe/blob/master/craftRecipe.json for other recipe details.

        Return
        ------
        The crafted items, ``None`` if crafting failed.
        """

        def check_gc_msg(msg: GCMsg[Any]) -> bool:
            if (
                isinstance(msg.body, CraftResponse) and not msg.body.being_used
            ):  # craft queue is FIFO, so this works fine
                nonlocal ids
                msg.body.being_used = True
                ids = list(msg.body.id_list)
                return True

            return False

        def check_crafting_complete(items: list[BackPackItem]) -> bool:
            return [item.asset_id for item in items] == ids

        ids = []
        future = self.loop.create_future()
        listeners = self._listeners.setdefault("crafting_complete", [])
        listeners.append((future, check_crafting_complete))

        await self.ws.send_gc_message(GCMsg(Language.Craft, recipe=recipe, items=[item.id for item in items]))

        try:
            resp = await self.wait_for("gc_message_receive", check=check_gc_msg, timeout=60)
        except asyncio.TimeoutError:
            recipe_id = -1
        else:
            recipe_id = resp.body.recipe_id

        if recipe_id == -1:
            future.cancel()  # cancel the future (it's cleaned from _listeners up by dispatch)
            return None

        return await future

    # boring subclass stuff

<<<<<<< HEAD
=======
    async def _handle_ready(self) -> None:
        self._connection._unpatched_inventory = self.user.inventory
        await super()._handle_ready()

>>>>>>> 3680311b
    async def _on_gc_connect(self) -> None:
        """
        await self._connection._connected.wait()
        while True:  # this is ok-ish as gateway.KeepAliveHandler should catch any blocking and disconnects
            await self.ws.send_gc_message(GCMsgProto(Language.ClientHello))
            await asyncio.sleep(5)
        """
        # this breaks things not sure why can't be bothered finding out stuff seems to work without pinging.

    if TYPE_CHECKING:

        async def on_gc_connect(self) -> None:
            """|coro|
            Called after the client receives the welcome message from the GC.

            Warning
            -------
            This is called every time we craft an item and disconnect so same warnings apply to
            :meth:`steam.Client.on_connect`
            """

        async def on_gc_disconnect(self) -> None:
            """|coro|
            Called after the client receives the goodbye message from the GC.

            Warning
            -------
            This is called every time we craft an item and disconnect so same warnings apply to
            :meth:`steam.Client.on_connect`
            """

        async def on_gc_ready(self) -> None:
            """|coro|
            Called after the client connects to the GC and has the :attr:`schema`, :meth:`Client.user.inventory` and set
            up and account info (:meth:`is_premium` and :attr:`backpack_slots`).

            Warning
            -------
            This is called every time we craft an item and disconnect so same warnings apply to
            :meth:`steam.Client.on_connect`
            """

        async def on_account_update(self) -> None:
            """|coro|
            Called when the client user's account is updated. This can happen from any one of the below changing:

                - :meth:`is_premium`
                - :attr:`backpack_slots`
            """

        async def on_crafting_complete(self, items: list[tf2.BackPackItem]) -> None:
            """|coro|
            Called after a crafting recipe is completed.

            Parameters
            ----------
            items: list[:class:`tf2.BackPackItem`]
                The items the craft request created.
            """

        async def on_item_receive(self, item: tf2.BackPackItem) -> None:
            """|coro|
            Called when the client receives an item.

            Parameters
            ----------
            item: :class:`tf2.BackPackItem`
                The received item.
            """

        async def on_item_remove(self, item: tf2.BackPackItem) -> None:
            """|coro|
            Called when the client has an item removed from its backpack.

            Parameters
            ----------
            item: :class:`tf2.BackPackItem`
                The removed item.
            """

        async def on_item_update(self, before: tf2.BackPackItem, after: tf2.BackPackItem) -> None:
            """|coro|
            Called when the client has an item in its backpack updated.

            Parameters
            ----------
            before: :class:`tf2.BackPackItem`
                The item before being updated.
            after: :class:`tf2.BackPackItem`
                The item now.
            """

        @overload
        async def wait_for(
            self,
            event: Literal[
                "connect",
                "disconnect",
                "ready",
                "login",
                "logout",
                "gc_connect",
                "gc_disconnect",
                "gc_ready",
                "account_update",
            ],
            *,
            check: Callable[[], bool] = ...,
            timeout: Optional[float] = ...,
        ) -> None:
            ...

        @overload
        async def wait_for(
            self,
            event: Literal["error"],
            *,
            check: Callable[[str, Exception, tuple[Any, ...], dict[str, Any]], bool] = ...,
            timeout: Optional[float] = ...,
        ) -> tuple[str, Exception, tuple, dict]:
            ...

        @overload
        async def wait_for(
            self,
            event: Literal["message"],
            *,
            check: Callable[[Message], bool] = ...,
            timeout: Optional[float] = ...,
        ) -> Message:
            ...

        @overload
        async def wait_for(
            self,
            event: Literal["comment"],
            *,
            check: Callable[[Comment], bool] = ...,
            timeout: Optional[float] = ...,
        ) -> Comment:
            ...

        @overload
        async def wait_for(
            self,
            event: Literal["user_update"],
            *,
            check: Callable[[User, User], bool] = ...,
            timeout: Optional[float] = ...,
        ) -> tuple[User, User]:
            ...

        @overload
        async def wait_for(
            self,
            event: Literal["typing"],
            *,
            check: Callable[[User, datetime], bool] = ...,
            timeout: Optional[float] = ...,
        ) -> tuple[User, datetime]:
            ...

        @overload
        async def wait_for(
            self,
            event: Literal[
                "trade_receive",
                "trade_send",
                "trade_accept",
                "trade_decline",
                "trade_cancel",
                "trade_expire",
                "trade_counter",
            ],
            *,
            check: Callable[[TradeOffer], bool] = ...,
            timeout: Optional[float] = ...,
        ) -> TradeOffer:
            ...

        @overload
        async def wait_for(
            self,
            event: Literal["user_invite"],
            *,
            check: Callable[[UserInvite], bool] = ...,
            timeout: Optional[float] = ...,
        ) -> UserInvite:
            ...

        @overload
        async def wait_for(
            self,
            event: Literal["clan_invite"],
            *,
            check: Callable[[ClanInvite], bool] = ...,
            timeout: Optional[float] = ...,
        ) -> ClanInvite:
            ...

        @overload
        async def wait_for(
            self,
            event: Literal[
                "socket_receive",
                "socket_send",
            ],
            *,
            check: Callable[[Msgs], bool] = ...,
            timeout: Optional[float] = ...,
        ) -> Msgs:
            ...

        @overload
        async def wait_for(
            self,
            event: Literal["crafting_complete"],
            *,
            check: Callable[[list[tf2.BackPackItem]], bool] = ...,
            timeout: Optional[float] = ...,
        ) -> list[tf2.BackPackItem]:
            ...

        @overload
        async def wait_for(
            self,
            event: Literal[
                "item_receive",
                "item_remove",
                "item_update",
            ],
            *,
            check: Callable[[BackPackItem], bool] = ...,
            timeout: Optional[float] = ...,
        ) -> BackPackItem:
            ...


class Bot(commands.Bot, Client):
    if TYPE_CHECKING:

        @overload
        async def wait_for(
            self,
            event: Literal[
                "connect",
                "disconnect",
                "ready",
                "login",
                "logout",
                "gc_connect",
                "gc_disconnect",
                "gc_ready",
                "account_update",
            ],
            *,
            check: Callable[[], bool] = ...,
            timeout: Optional[float] = ...,
        ) -> None:
            ...

        @overload
        async def wait_for(
            self,
            event: Literal["error"],
            *,
            check: Callable[[str, Exception, tuple[Any, ...], dict[str, Any]], bool] = ...,
            timeout: Optional[float] = ...,
        ) -> tuple[str, Exception, tuple, dict]:
            ...

        @overload
        async def wait_for(
            self,
            event: Literal["message"],
            *,
            check: Callable[[Message], bool] = ...,
            timeout: Optional[float] = ...,
        ) -> Message:
            ...

        @overload
        async def wait_for(
            self,
            event: Literal["comment"],
            *,
            check: Callable[[Comment], bool] = ...,
            timeout: Optional[float] = ...,
        ) -> Comment:
            ...

        @overload
        async def wait_for(
            self,
            event: Literal["user_update"],
            *,
            check: Callable[[User, User], bool] = ...,
            timeout: Optional[float] = ...,
        ) -> tuple[User, User]:
            ...

        @overload
        async def wait_for(
            self,
            event: Literal["typing"],
            *,
            check: Callable[[User, datetime], bool] = ...,
            timeout: Optional[float] = ...,
        ) -> tuple[User, datetime]:
            ...

        @overload
        async def wait_for(
            self,
            event: Literal[
                "trade_receive",
                "trade_send",
                "trade_accept",
                "trade_decline",
                "trade_cancel",
                "trade_expire",
                "trade_counter",
            ],
            *,
            check: Callable[[TradeOffer], bool] = ...,
            timeout: Optional[float] = ...,
        ) -> TradeOffer:
            ...

        @overload
        async def wait_for(
            self,
            event: Literal["user_invite"],
            *,
            check: Callable[[UserInvite], bool] = ...,
            timeout: Optional[float] = ...,
        ) -> UserInvite:
            ...

        @overload
        async def wait_for(
            self,
            event: Literal["clan_invite"],
            *,
            check: Callable[[ClanInvite], bool] = ...,
            timeout: Optional[float] = ...,
        ) -> ClanInvite:
            ...

        @overload
        async def wait_for(
            self,
            event: Literal[
                "socket_receive",
                "socket_send",
            ],
            *,
            check: Callable[[Msgs], bool] = ...,
            timeout: Optional[float] = ...,
        ) -> Msgs:
            ...

        @overload
        async def wait_for(
            self,
            event: Literal["command_error"],
            *,
            check: Callable[[Context, Exception], bool] = ...,
            timeout: Optional[float] = ...,
        ) -> tuple[Context, Exception]:
            ...

        @overload
        async def wait_for(
            self,
            event: Literal["command"],
            *,
            check: Callable[[Context], bool] = ...,
            timeout: Optional[float] = ...,
        ) -> Context:
            ...

        @overload
        async def wait_for(
            self,
            event: Literal["command_completion"],
            *,
            check: Callable[[Context], bool] = ...,
            timeout: Optional[float] = ...,
        ) -> Context:
            ...

        @overload
        async def wait_for(
            self,
            event: Literal["crafting_complete"],
            *,
            check: Callable[[list[tf2.BackPackItem]], bool] = ...,
            timeout: Optional[float] = ...,
        ) -> list[tf2.BackPackItem]:
            ...

        @overload
        async def wait_for(
            self,
            event: Literal[
                "item_receive",
                "item_remove",
                "item_update",
            ],
            *,
            check: Callable[[BackPackItem], bool] = ...,
            timeout: Optional[float] = ...,
        ) -> BackPackItem:
            ...<|MERGE_RESOLUTION|>--- conflicted
+++ resolved
@@ -52,15 +52,8 @@
     def _get_state(self, **options: Any) -> GCState:
         return GCState(client=self, **options)
 
-<<<<<<< HEAD
     def _get_gc_message(self) -> Any:
         return False  # for now this isn't required
-=======
-        super().__init__(loop=loop, **options)
-
-    def _get_state(self, **options: Any) -> GCState:
-        return GCState(client=self, **options)
->>>>>>> 3680311b
 
     @property
     def schema(self) -> Schema:
@@ -138,24 +131,6 @@
             return None
 
         return await future
-
-    # boring subclass stuff
-
-<<<<<<< HEAD
-=======
-    async def _handle_ready(self) -> None:
-        self._connection._unpatched_inventory = self.user.inventory
-        await super()._handle_ready()
-
->>>>>>> 3680311b
-    async def _on_gc_connect(self) -> None:
-        """
-        await self._connection._connected.wait()
-        while True:  # this is ok-ish as gateway.KeepAliveHandler should catch any blocking and disconnects
-            await self.ws.send_gc_message(GCMsgProto(Language.ClientHello))
-            await asyncio.sleep(5)
-        """
-        # this breaks things not sure why can't be bothered finding out stuff seems to work without pinging.
 
     if TYPE_CHECKING:
 
