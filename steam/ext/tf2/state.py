--- conflicted
+++ resolved
@@ -131,15 +131,7 @@
 
             if any(cso_item.id not in item_ids for cso_item in cso_items):
                 await self.restart_tf2()
-<<<<<<< HEAD
-                try:
-                    await backpack.update()
-                except HTTPException:
-                    await asyncio.sleep(30)
-                    await backpack.update()  # if the item still isn't here it's bugged
-=======
                 await backpack.update()  # if the item still isn't here something on valve's end has broken
->>>>>>> 3680311b
 
         items = []
         for cso_item in cso_items:  # merge the two items
@@ -160,11 +152,7 @@
         return items
 
     @register(Language.SOCacheSubscribed)
-<<<<<<< HEAD
     async def parse_cache_subscribe(self, msg: GCMsgProto[sdk.CacheSubscribed]) -> None:
-=======
-    async def parse_cache_subscribe(self, msg: GCMsgProto[so.CMsgSOCacheSubscribed]) -> None:
->>>>>>> 3680311b
         for object in msg.body.objects:
             if object.type_id == 1:  # backpack
                 await self.update_backpack(
@@ -180,11 +168,7 @@
             self.dispatch("gc_ready")
 
     @register(Language.SOCreate)
-<<<<<<< HEAD
     async def parse_item_add(self, msg: GCMsgProto[sdk.SingleObject]) -> None:
-=======
-    async def parse_item_add(self, msg: GCMsgProto[so.CMsgSOSingleObject]) -> None:
->>>>>>> 3680311b
         if msg.body.type_id != 1 or not self.backpack:
             return
 
